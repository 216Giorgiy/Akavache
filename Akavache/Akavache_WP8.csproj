--- conflicted
+++ resolved
@@ -94,8 +94,6 @@
     <CodeAnalysisRuleSet>MinimumRecommendedRules.ruleset</CodeAnalysisRuleSet>
   </PropertyGroup>
   <ItemGroup>
-<<<<<<< HEAD
-=======
     <Reference Include="Newtonsoft.Json">
       <HintPath>..\packages\Newtonsoft.Json.4.5.10\lib\portable-net40+sl4+wp7+win8\Newtonsoft.Json.dll</HintPath>
     </Reference>
@@ -116,7 +114,6 @@
     </Reference>
   </ItemGroup>
   <ItemGroup>
->>>>>>> b14fa603
     <Compile Include="BlobCache.cs" />
     <Compile Include="BlobCacheExtensions.cs" />
     <Compile Include="BitmapImageExtensions.cs" />
